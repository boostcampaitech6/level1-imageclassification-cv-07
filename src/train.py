--- conflicted
+++ resolved
@@ -19,22 +19,26 @@
 
 from datasets.mask_datasets import MaskSplitByProfileDataset
 from models.mask_model import SingleLabelModel
-<<<<<<< HEAD
-from utils.utils import get_lr, mixup_aug, mixuploss, cutmix_aug, cutmixloss
-from ops.losses import get_focal_loss, get_cross_entropy_loss
-from ops.optim import get_adam
-=======
 from utils.utils import get_lr, mixup_aug, mixuploss, seed_everything
 from ops.losses import get_loss
 from ops.optim import get_optim
->>>>>>> 12f9f8e3
 
 import warnings
 warnings.filterwarnings('ignore')
 
 _Optimizer = torch.optim.Optimizer
 _Scheduler = torch.optim.lr_scheduler._LRScheduler
-scaler = GradScaler()
+scaler = torch.cuda.amp.GradScaler()
+
+def seed_everything(seed):
+    torch.manual_seed(seed)
+    torch.cuda.manual_seed(seed)
+    torch.cuda.manual_seed_all(seed)
+    torch.backends.cudnn.deterministic = True
+    torch.backends.cudnn.benchmark = False
+    np.random.seed(seed)
+    random.seed(seed)
+
 
 def train(
     configs: Dict, dataloader: DataLoader, device: str,
@@ -81,16 +85,10 @@
                     labels_b=labels_b, lambda_=lambda_
                 )
         else:
-<<<<<<< HEAD
-            outputs = model(images)
-            loss = loss_fn(outputs, targets)
-            
-=======
             with autocast():
                 outputs = model(images)
                 loss = loss_fn(outputs, targets)
 
->>>>>>> 12f9f8e3
         optimizer.zero_grad()
         scaler.scale(loss).backward()
         scaler.step(optimizer)
@@ -281,14 +279,8 @@
     device = 'cuda' if torch.cuda.is_available() else 'cpu'
     model = SingleLabelModel().to(device)
 
-<<<<<<< HEAD
-    #loss_fn = get_cross_entropy_loss()
-    loss_fn = get_focal_loss()
-    optimizer = get_adam(model, configs)
-=======
     loss_fn = get_loss(configs['train']['loss'])
     optimizer = get_optim(configs['train']['optim'], model, configs)
->>>>>>> 12f9f8e3
     scheduler = None
 
     save_dir = os.path.join(configs['ckpt_path'], str(model.name))
