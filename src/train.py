import argparse
import os
import multiprocessing
import random
from typing import Dict

import numpy as np
from omegaconf import OmegaConf
import wandb
from sklearn.metrics import f1_score
import albumentations as A
from albumentations.pytorch import ToTensorV2

import torch
from torch import nn
from torch.utils.data import DataLoader
from torch.cuda.amp import autocast
from torch.cuda.amp import GradScaler

from src.datasets.mask_datasets import MaskSplitByProfileDataset
from models.mask_model import SingleLabelModel
from utils.utils import get_lr, mixup_aug, mixuploss
<<<<<<< HEAD
from ops.losses import get_cross_entropy_loss, get_label_smooth_loss
from ops.optim import get_adam
=======
from ops.losses import get_loss
from ops.optim import get_lion
>>>>>>> e59ffb48

import warnings
warnings.filterwarnings('ignore')

_Optimizer = torch.optim.Optimizer
_Scheduler = torch.optim.lr_scheduler._LRScheduler
scaler = GradScaler()

def seed_everything(seed: int) -> None:
    """
    시드 고정 method

    :param seed: 시드
    :type seed: int
    """
    torch.manual_seed(seed)
    torch.cuda.manual_seed(seed)
    torch.cuda.manual_seed_all(seed)
    torch.backends.cudnn.deterministic = True
    torch.backends.cudnn.benchmark = False
    np.random.seed(seed)
    random.seed(seed)


def train(
    configs: Dict, dataloader: DataLoader, device: str,
    model: nn.Module, loss_fn: nn.Module, optimizer: _Optimizer,
    scheduler: _Scheduler, epoch: int, mixup: bool,
) -> None:
    """
    데이터셋으로 훈련

    :param dataloader: 파이토치 데이터로더
    :type dataloader: DataLoader
    :param device: 훈련에 사용되는 장치
    :type device: str
    :param model: 훈련에 사용되는 모델
    :type model: nn.Module
    :param loss_fn: 훈련에 사용되는 오차 함수
    :type loss_fn: nn.Module
    :param optimizer: 훈련에 사용되는 옵티마이저
    :type optimizer: torch.optim.Optimizer
    """
    model.train()

    loss_value = 0
    train_loss = 0
    train_acc = 0
    accuracy = 0



    epochs = configs['train']['epoch']
    for batch, (images, targets) in enumerate(dataloader):
        images = images.float().to(device)
        targets = targets.long().to(device)
        if mixup and (batch + 1) % 3 == 0:
            images, labels_a, labels_b, lambda_ = mixup_aug(images, targets)
            with autocast():
                outputs = model(images)
                loss = mixuploss(
                    loss_fn, pred=outputs, labels_a=labels_a,
                    labels_b=labels_b, lambda_=lambda_
                )
        else:
            with autocast():
                outputs = model(images)
                loss = loss_fn(outputs, targets)

        optimizer.zero_grad()
        scaler.scale(loss).backward()
        scaler.step(optimizer)
        scaler.update()

        loss_value += loss.item()
        outputs = outputs.argmax(dim=-1)
        accuracy += (outputs == targets).sum().item()

        if (batch+1) % 50 == 0:
            train_loss = loss_value / 50
            train_acc = accuracy / configs['train']['batch_size'] / 50
            current_lr = get_lr(optimizer)

            print(
                f"Epoch[{epoch}/{epochs}]({batch + 1}/{len(dataloader)}) "
                f"| lr {current_lr} \ntrain loss {train_loss:4.4}"
                f" | train acc {train_acc}"
            )

            loss_value = 0
            accuracy = 0
        if not configs['fast_train_mode']:
            wandb.log({
                    "train_loss": train_loss,
                    "train_acc": train_acc,
                    'train_rgb': wandb.Image(images[0], caption=f'{targets[0]}')
                }, step=epoch)
    if scheduler is not None:
        scheduler.step()


def validation(
    dataloader: DataLoader,
    save_dir: os.PathLike,
    device: str,
    model: nn.Module,
    loss_fn: nn.Module,
    epoch: int
) -> float:
    """
    데이터셋으로 검증

    :param dataloader: 파이토치 데이터로더
    :type dataloader: DataLoader
    :param device: 훈련에 사용되는 장치
    :type device: str
    :param model: 훈련에 사용되는 모델
    :type model: nn.Module
    :param loss_fn: 훈련에 사용되는 오차 함수
    :type loss_fn: nn.Module
    """
    model.eval()

    valid_loss = []
    valid_acc = []
    val_labels = []
    val_preds = []
    example_images = []

    with torch.no_grad():
        for batch, (images, targets) in enumerate(dataloader):
            images = images.float().to(device)
            targets = targets.long().to(device)
            outputs = model(images)
            loss = loss_fn(outputs, targets)

            valid_loss.append(loss.item())

            outputs = outputs.argmax(dim=-1)
            val_acc_item = (outputs == targets).sum().item()
            valid_acc.append(val_acc_item)
            val_labels.extend(targets.cpu().numpy())  # labal,pred 저장
            val_preds.extend(outputs.cpu().numpy())
            if batch % 50 == 0:
                idx = random.randint(0, outputs.size(0)-1)
                outputs = str(outputs[idx].cpu().numpy())
                targets = str(targets[idx].cpu().numpy())
                if not configs['fast_train_mode']:
                    example_images.append(wandb.Image(
                        images[idx],
                        caption="Pred: {} Truth: {}".format(outputs, targets)
                    ))

    val_loss = np.sum(valid_loss) / len(dataloader)
    val_acc = np.sum(valid_acc) / len(dataloader.dataset)
    val_f1 = f1_score(y_true=val_labels, y_pred=val_preds, average='macro')
    print(
        f"Epoch[{epoch}]({len(dataloader)})"
        f"valid loss {val_loss:4.4} | valid acc {val_acc:4.2%}"
        f"\nvalid f1 score {val_f1:.5}"
    )
    if not configs['fast_train_mode']:
        wandb.log({
            "Image": example_images,
            "valid_loss": val_loss,
            "valid_acc": val_acc,
            "val_f1_score": val_f1
        }, step=epoch)
    torch.save(
        model.state_dict(),
        f'{save_dir}/{epoch}-{val_loss:4.4}-{val_acc:4.2}.pth'
        )
    print(
        f'Saved Model to {save_dir}/{epoch}-{val_loss:4.4}-{val_acc:4.2}.pth'
    )
    return val_loss


def run_pytorch(configs: Dict) -> None:
    """
    학습 파이토치 파이프라인

    :param configs: 학습에 사용할 config
    :type configs: dict
    """

    if not configs['fast_train_mode']:
        wandb.init(
            project="level1-imageclassification-cv-07",
            entity='naver-ai-tech-cv07',
            config={
                'seed': configs['seed'],
                'lr': configs['train']['lr'],
                'model': configs['model'],
                'epoch': configs['train']['epoch'],
                'batch_size': configs['train']['batch_size'],
                'img_size': configs['data']['image_size'],
                'val_rate': configs['data']['valid_rate']
            }
        )

    dataset = MaskSplitByProfileDataset(
        image_dir=configs['data']['train_dir'],
        valid_rate=configs['data']['valid_rate'],
        csv_path=configs['data']['csv_dir']
    )

    train_data, val_data = dataset.split_dataset()

    if configs['train']['imagenet']:
        mean = [0.548, 0.504, 0.479]
        std = [0.237, 0.247, 0.246]
    else:
        mean = train_data.mean
        std = train_data.std

    width, height = map(int, configs['data']['image_size'].split(','))
    train_transforms = A.Compose([
        A.Resize(width, height),
        A.Normalize(mean=mean, std=std),
        ToTensorV2()
    ])
    valid_transforms = A.Compose([
        A.Resize(width, height),
        A.Normalize(mean=mean, std=std),
        ToTensorV2()
    ])

    train_data.set_transform(train_transforms)
    val_data.set_transform(valid_transforms)

    train_loader = DataLoader(
        train_data,
        batch_size=configs['train']['batch_size'],
        num_workers=multiprocessing.cpu_count() // 2,
        shuffle=True
    )

    val_loader = DataLoader(
        val_data,
        batch_size=configs['train']['batch_size'],
        num_workers=multiprocessing.cpu_count() // 2,
        shuffle=False
    )

    device = 'cuda' if torch.cuda.is_available() else 'cpu'
    model = SingleLabelModel().to(device)

<<<<<<< HEAD
    loss_fn = get_label_smooth_loss() # get_cross_entropy_loss()
    optimizer = get_adam(model, configs)
=======
    loss_fn = get_loss(configs['train']['loss'])
    optimizer = get_lion(model, configs)
>>>>>>> e59ffb48
    scheduler = None

    save_dir = os.path.join(configs['ckpt_path'], str(model.name))
    if not os.path.exists(save_dir):
        os.makedirs(save_dir)
    i = 0
    while True:
        version = 'v' + str(i)
        if os.path.exists(os.path.join(save_dir, version)):
            if not os.listdir(os.path.join(save_dir, version)):
                save_dir = os.path.join(save_dir, version)
                break
            else:
                i += 1
        else:
            save_dir = os.path.join(save_dir, version)
            os.makedirs(save_dir)
            break

    best_loss = 100
    cnt = 0
    epoch = configs['train']['epoch'] if not configs['fast_train_mode'] else 1
    for e in range(epoch):
        print(f'Epoch {e+1}\n-------------------------------')
        train(
            configs, train_loader, device, model, loss_fn,
            optimizer, scheduler, e+1, configs['train']['mixup']
        )
        val_loss = validation(
            val_loader, save_dir, device, model, loss_fn, e+1
        )
        if val_loss < best_loss:
            best_loss = val_loss
            cnt = 0
        else:
            cnt += 1
        if cnt == configs['train']['early_patience']:
            print('Early Stopping!')
            break
        print('\n')
    print('Done!')


if __name__ == '__main__':
    parser = argparse.ArgumentParser()
    parser.add_argument(
        "--config", type=str, default="configs/train.yaml"
    )
    args = parser.parse_args()
    with open(args.config, 'r') as f:
        configs = OmegaConf.load(f)
    seed_everything(configs['seed'])
    run_pytorch(configs=configs)<|MERGE_RESOLUTION|>--- conflicted
+++ resolved
@@ -20,13 +20,8 @@
 from src.datasets.mask_datasets import MaskSplitByProfileDataset
 from models.mask_model import SingleLabelModel
 from utils.utils import get_lr, mixup_aug, mixuploss
-<<<<<<< HEAD
-from ops.losses import get_cross_entropy_loss, get_label_smooth_loss
+from ops.losses import get_cross_entropy_loss
 from ops.optim import get_adam
-=======
-from ops.losses import get_loss
-from ops.optim import get_lion
->>>>>>> e59ffb48
 
 import warnings
 warnings.filterwarnings('ignore')
@@ -275,13 +270,8 @@
     device = 'cuda' if torch.cuda.is_available() else 'cpu'
     model = SingleLabelModel().to(device)
 
-<<<<<<< HEAD
-    loss_fn = get_label_smooth_loss() # get_cross_entropy_loss()
+    loss_fn = get_label_smooth_loss()
     optimizer = get_adam(model, configs)
-=======
-    loss_fn = get_loss(configs['train']['loss'])
-    optimizer = get_lion(model, configs)
->>>>>>> e59ffb48
     scheduler = None
 
     save_dir = os.path.join(configs['ckpt_path'], str(model.name))
